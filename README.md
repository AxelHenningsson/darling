--- conflicted
+++ resolved
@@ -1,19 +1,3 @@
-<<<<<<< HEAD
-darling
-------------------------------------
-
-DARLING - the python [D]ark field x-ray microscopy [A]nalysis & [R]econstruction [L]ibrary for rapid data [IN]spection & [G]raphing
-
-Installation
-------------------------------------
-From source
-
-.. code-block:: bash
-
-    git clone https://github.com/AxelHenningsson/darling.git
-    cd darling
-    pip install -e .
-=======
 # **DARLING**
 the python **[D]** ark field x-ray microscopy **[A]** nalysis &amp; **[R]** econstruction **[L]** ibrary for rapid data **[IN]** spection &amp; **[G]** raphing
 
@@ -25,10 +9,12 @@
 
 affiliated with DTU. The core ideas of this library was originally written during a beamtime at ESRF id03D. If you use this code in your research we ask that you cite this repository.
 
-# Installation
-```bash
-git clone https://github.com/AxelHenningsson/darling.git
-cd darling
-pip install -e .
-```
->>>>>>> d3a0c263
+Installation
+------------------------------------
+From source
+
+.. code-block:: bash
+
+    git clone https://github.com/AxelHenningsson/darling.git
+    cd darling
+    pip install -e .